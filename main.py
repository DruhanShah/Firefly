--- conflicted
+++ resolved
@@ -1,4 +1,3 @@
-<<<<<<< HEAD
 """main.py: Main script to integrate code generation and documentation tools."""
 
 import argparse
@@ -25,7 +24,7 @@
 
     # Subparser for documentation generation
     docs_parser = subparsers.add_parser(
-        "docs", help="Generate documentation from code in a directory."
+        "docs", help="Generate documentation froom code in a directory."
     )
     docs_parser.add_argument(
         "--codebase_dir",
@@ -157,6 +156,4 @@
 
 
 if __name__ == "__main__":
-    main()
-=======
->>>>>>> f21f7753
+    main()